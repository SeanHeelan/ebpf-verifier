--- conflicted
+++ resolved
@@ -7,11 +7,7 @@
 LINUX := ../../linux
 
 # Lookup path for libCrab.so
-<<<<<<< HEAD
-LDFLAGS := -Wl,--disable-new-dtags -Wl,-rpath,$(INSTALL)/lib/ -Wl,-rpath,$(ELINA)/lib/
-=======
 LDFLAGS := -Wl,-rpath,$(INSTALL)/lib/ -Wl,-rpath,$(ELINA)/lib/
->>>>>>> 0c7bbc50
 UNAME := $(shell uname)
 ifeq ($(UNAME),Darwin)
     LIBCRAB = $(INSTALL)/lib/libCrab.dylib
