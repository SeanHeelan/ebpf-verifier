--- conflicted
+++ resolved
@@ -38,146 +38,6 @@
 constexpr Reg DATA_END_REG = Reg{13};
 constexpr Reg META_REG = Reg{14};
 
-<<<<<<< HEAD
-struct MemDom {
-    struct Pair {
-        RCP_domain dom;
-        uint64_t width{};
-        bool operator==(const Pair& o) const { return dom == o.dom && width == o.width; }
-    };
-    bool bot = true;
-    std::map<int, Pair> arr;
-    
-    void load(const OffsetDomSet& offset, uint64_t width, RCP_domain& outval) const {
-        if (offset.is_top()) {
-            outval.havoc();
-            return;
-        }
-        assert(!offset.elems.empty());
-        outval.to_bot();
-        for (int64_t k : offset.elems) {
-            for (auto [k1, v] : arr) {
-                if ((k1 <= k && k1 + v.width >  k + width)
-                 || (k1 <  k && k1 + v.width >= k + width)) {
-                    if (v.dom.must_be_num()) {
-                        outval = outval.with_num(TOP);
-                    } else {
-                        outval.havoc();
-                    }
-                    goto next_iteration;
-                }
-            }
-            if (arr.count(k)) {
-                const auto& dom = arr.at(k).dom;
-                if (arr.at(k).width == width) {
-                    outval |= dom;
-                } else {
-                    // partial read of num havocs only num
-                    if (dom.must_be_num())
-                        outval = outval.with_num(TOP);
-                    else
-                        outval.havoc();
-                    return;
-                }
-            } else {
-                outval.havoc();
-                return;
-            }
-        next_iteration:
-            ;
-        }
-    }
-
-    void store(const OffsetDomSet& offset, const NumDomSet& ws, const RCP_domain& value) {
-        bot = false;
-        if (offset.is_top() || !ws.is_single()) {
-            arr.clear();
-            return;
-        }
-        uint64_t width = ws.elems.front();
-        assert(!offset.elems.empty());
-        std::map<int, Pair> to_add;
-        for (int64_t k : offset.elems) {
-            std::vector<int64_t> to_remove;
-            for (auto& [k1, v1] : arr) {
-                if (k1 >= k) break;
-                if (k1 + v1.width > k) {
-                    if (v1.dom.must_be_num()) {
-                        // part of num is valid num
-                        if (value.must_be_num()) {
-                            v1.width = std::max(v1.width, (k + width) - k1);
-                        } else {
-                            v1.width = k - k1;
-                        }
-                        auto bot = v1.dom;
-                        bot.to_bot();
-                        v1.dom = bot.with_num(TOP);
-                        if (k1 + v1.width > k + width) {
-                            to_add.emplace((k + width), Pair{bot.with_num(TOP), (k1 + v1.width) - (k + width) });
-                        }
-                    } else {
-                        to_remove.push_back(k1);
-                    }
-                }
-            }
-            for (auto k1 : to_remove) arr.erase(k1);
-            if (arr.count(k)) {
-                if (arr.at(k).width == width) {
-                    arr.at(k).dom |= value;
-                    if (arr.at(k).dom.is_top())
-                        arr.erase(k);
-                } else {
-                    arr.erase(k);
-                }
-            } // otherwise it's already top
-            for (uint64_t i=1; i<width; i++) {
-                arr.erase(k + (int)i);
-            }
-            for (auto [k, v] : to_add) arr.emplace(k, v);
-        }
-
-        if (offset.is_single()) {
-            arr.insert_or_assign(offset.elems.front(), Pair{value, width});
-        }
-    }
-
-    void operator|=(const MemDom& o) {
-        //std::cerr << *this << " | " << o;
-        if (o.bot)
-            return;
-        if (bot) {
-            *this = o;
-        } else {
-            for (auto& [k, p] : o.arr) {
-                if (arr.count(k) == 1 && arr.at(k).width == p.width) {
-                    arr.at(k).dom |= p.dom;
-                } else {
-                    arr.erase(k);
-                }
-            }
-        }
-        //std::cerr << " = " << *this << "\n";
-    }
-    void operator&=(const MemDom& o) {
-        // TODO
-    }
-    bool is_bot() { return bot; }
-
-    bool operator==(const MemDom& o) const { return arr == o.arr; }
-
-    friend std::ostream& operator<<(std::ostream& os, const MemDom& d) {
-        if (d.bot) return os << "{BOT}";
-        os << "{";
-        for (auto [k, v] : d.arr) {
-            os << k - STACK_SIZE << ":" << v.width << "->" << v.dom << ", ";
-        }
-        os << "}";
-        return os;
-    }
-};
-
-=======
->>>>>>> a01a2d5d
 struct RegsDom {
     using ValDom = RCP_domain;
     std::array<std::optional<ValDom>, 16> regs;
@@ -435,11 +295,7 @@
     RCP_domain load_stack(const OffsetDomSet& as_stack, int width) {
         RCP_domain r;
         if (!as_stack.is_bot())
-<<<<<<< HEAD
-            stack_arr.load(as_stack, width, r);
-=======
             r |= stack_arr.load(as_stack, width);
->>>>>>> a01a2d5d
         return r;
     }
 
